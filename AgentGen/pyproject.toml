--- conflicted
+++ resolved
@@ -36,11 +36,9 @@
 packages = ["agents", "cli", "configs", "extensions", "tests"]
 package-dir = {"" = "."}
 py-modules = ["__init__"]
-<<<<<<< HEAD
 package-data = {"" = ["**/*.py"]}
 find-namespace-packages = true
-=======
->>>>>>> 5ec69931
+
 
 [tool.black]
 line-length = 120
