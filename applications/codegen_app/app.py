--- conflicted
+++ resolved
@@ -23,10 +23,7 @@
         PullRequestReviewRequestedEvent,
         PullRequestUnlabeledEvent
     )
-<<<<<<< HEAD
-    # Linear imports removed
-=======
->>>>>>> 34462aaf
+
     from agentgen.extensions.slack.types import SlackEvent
     from agentgen.extensions.tools.github.create_pr_comment import create_pr_comment
     from agentgen.extensions.langchain.tools import (
@@ -34,10 +31,6 @@
         GithubCreatePRCommentTool,
         GithubCreatePRReviewCommentTool,
         GithubCreatePRTool,
-<<<<<<< HEAD
-        # Linear tools removed
-=======
->>>>>>> 34462aaf
         ViewFileTool,
         ListDirectoryTool,
         RipGrepTool,
@@ -489,10 +482,6 @@
             GithubCreatePRCommentTool,
             GithubCreatePRReviewCommentTool,
             GithubCreatePRTool,
-<<<<<<< HEAD
-            # Linear tools removed
-=======
->>>>>>> 34462aaf
         )
         from langchain_core.messages import SystemMessage
         
@@ -516,11 +505,6 @@
             GithubCreatePRCommentTool(codebase),
             GithubCreatePRReviewCommentTool(codebase),
             GithubCreatePRTool(codebase),
-<<<<<<< HEAD
-            
-            # Linear tools removed
-=======
->>>>>>> 34462aaf
         ]
         
         # Create agent with enhanced tools
@@ -569,10 +553,6 @@
             SemanticSearchTool,
             RevealSymbolTool,
             GithubViewPRTool,
-<<<<<<< HEAD
-            # Linear tools removed
-=======
->>>>>>> 34462aaf
         )
         from agentgen.extensions.langchain.graph import create_react_agent
         from langchain_core.messages import SystemMessage
@@ -603,10 +583,6 @@
             SemanticSearchTool(codebase),
             RevealSymbolTool(codebase),
             GithubViewPRTool(codebase),
-<<<<<<< HEAD
-            # Linear tools removed
-=======
->>>>>>> 34462aaf
         ]
         
         # Create enhanced system message
